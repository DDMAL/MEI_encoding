--- conflicted
+++ resolved
@@ -356,7 +356,7 @@
         'lry': bb['uly'] + bb['nrows'],
     }
     zoneId = generate_zone(surface, bb)
-    sb.addAttribute('facs', zoneId)
+    sb.addAttribute('facs', '#' + zoneId)
     layer.addChild(sb)
 
     # add to the MEI document, syllable by syllable
@@ -371,16 +371,12 @@
             'lry': syl_box['lr'][1],
         }
         zoneId = generate_zone(surface, bb)
-<<<<<<< HEAD
-        cur_syllable.addAttribute('facs', '#' + zoneId)
-=======
->>>>>>> b94aff81
         layer.addChild(cur_syllable)
 
         # add syl element containing text on page
         syl = MeiElement('syl')
         syl.setValue(str(syl_box['syl']))
-        syl.addAttribute('facs', zoneId)
+        syl.addAttribute('facs', '#' + zoneId)
         cur_syllable.addChild(syl)
 
         # iterate over glyphs on the page that fall within the bounds of this syllable
@@ -456,23 +452,14 @@
     def compare_neumes(nl, nr):
         if not (nl.name == 'neume' and nr.name == 'neume'):
             return False
-
-<<<<<<< HEAD
-        left_nc = nl.children[-1]
-        right_nc = nr.children[0]
-        left_zone = surf_dict[left_nc.getAttribute('facs').value[1:]]
-        right_zone = surf_dict[left_nc.getAttribute('facs').value[1:]]
-        distance = int(left_zone.getAttribute('lrx').value) - int(right_zone.getAttribute('ulx').value)
-        return (distance - med_neume_width) <= 0
-=======
-        nl_right_bound = max([surf_dict[n.getAttribute('facs').value]['lrx'] for n in nl.children])
-        nr_left_bound = min([surf_dict[n.getAttribute('facs').value]['ulx'] for n in nr.children])
+          
+        nl_right_bound = max([surf_dict[n.getAttribute('facs').value[1:]]['lrx'] for n in nl.children])
+        nr_left_bound = min([surf_dict[n.getAttribute('facs').value[1:]]['ulx'] for n in nr.children])
 
         distance = nr_left_bound - nl_right_bound
         # print(nl_right_bound, nr_left_bound, distance, (distance <= med_neume_width))
 
         return (distance <= med_neume_width)
->>>>>>> b94aff81
 
     for syllable in all_syllables:
         children = syllable.getChildren()
